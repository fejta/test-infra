/*
Copyright 2016 The Kubernetes Authors.

Licensed under the Apache License, Version 2.0 (the "License");
you may not use this file except in compliance with the License.
You may obtain a copy of the License at

    http://www.apache.org/licenses/LICENSE-2.0

Unless required by applicable law or agreed to in writing, software
distributed under the License is distributed on an "AS IS" BASIS,
WITHOUT WARRANTIES OR CONDITIONS OF ANY KIND, either express or implied.
See the License for the specific language governing permissions and
limitations under the License.
*/

package main

import (
	"bytes"
	"context"
	"encoding/base64"
	"encoding/json"
	"errors"
	"flag"
	"fmt"
	"html/template"
	"io/ioutil"
	"net/http"
	"net/url"
	"path"
	"strings"
	"time"

	"cloud.google.com/go/storage"
	"github.com/NYTimes/gziphandler"
	"github.com/ghodss/yaml"
	"github.com/gorilla/sessions"
	"github.com/sirupsen/logrus"
	"google.golang.org/api/option"

	"golang.org/x/oauth2"
	"golang.org/x/oauth2/github"
	"k8s.io/test-infra/prow/config"
	"k8s.io/test-infra/prow/deck/jobs"
	"k8s.io/test-infra/prow/githuboauth"
	"k8s.io/test-infra/prow/kube"
	"k8s.io/test-infra/prow/logrusutil"
	"k8s.io/test-infra/prow/pjutil"
	"k8s.io/test-infra/prow/pluginhelp"
	"k8s.io/test-infra/prow/prstatus"
	"k8s.io/test-infra/prow/spyglass"

	// Import standard spyglass viewers

	_ "k8s.io/test-infra/prow/spyglass/viewers/buildlog"
	_ "k8s.io/test-infra/prow/spyglass/viewers/junit"
	_ "k8s.io/test-infra/prow/spyglass/viewers/metadata"
)

type options struct {
	configPath            string
	jobConfigPath         string
	buildCluster          string
	tideURL               string
	hookURL               string
	oauthURL              string
	githubOAuthConfigFile string
	cookieSecretFile      string
	redirectHTTPTo        string
	hiddenOnly            bool
	pregeneratedData      string
	staticFilesLocation   string
	templateFilesLocation string
	spyglass              bool
}

func (o *options) Validate() error {
	if o.configPath == "" {
		return errors.New("required flag --config-path was unset")
	}
	if o.oauthURL != "" {
		if o.githubOAuthConfigFile == "" {
			return errors.New("an OAuth URL was provided but required flag --github-oauth-config-file was unset")
		}
		if o.cookieSecretFile == "" {
			return errors.New("an OAuth URL was provided but required flag --cookie-secret was unset")
		}
	}
	return nil
}

func gatherOptions() options {
	o := options{}
	flag.StringVar(&o.configPath, "config-path", "/etc/config/config.yaml", "Path to config.yaml.")
	flag.StringVar(&o.jobConfigPath, "job-config-path", "", "Path to prow job configs.")
	flag.StringVar(&o.buildCluster, "build-cluster", "", "Path to file containing a YAML-marshalled kube.Cluster object. If empty, uses the local cluster.")
	flag.StringVar(&o.tideURL, "tide-url", "", "Path to tide. If empty, do not serve tide data.")
	flag.StringVar(&o.hookURL, "hook-url", "", "Path to hook plugin help endpoint.")
	flag.StringVar(&o.oauthURL, "oauth-url", "", "Path to deck user dashboard endpoint.")
	flag.StringVar(&o.githubOAuthConfigFile, "github-oauth-config-file", "/etc/github/secret", "Path to the file containing the GitHub App Client secret.")
	flag.StringVar(&o.cookieSecretFile, "cookie-secret", "/etc/cookie/secret", "Path to the file containing the cookie secret key.")
	// use when behind a load balancer
	flag.StringVar(&o.redirectHTTPTo, "redirect-http-to", "", "Host to redirect http->https to based on x-forwarded-proto == http.")
	// use when behind an oauth proxy
	flag.BoolVar(&o.hiddenOnly, "hidden-only", false, "Show only hidden jobs. Useful for serving hidden jobs behind an oauth proxy.")
	flag.StringVar(&o.pregeneratedData, "pregenerated-data", "", "Use API output from another prow instance. Used by the prow/cmd/deck/runlocal script")
	flag.BoolVar(&o.spyglass, "spyglass", false, "Use Prow built-in job viewing instead of Gubernator")
	flag.StringVar(&o.staticFilesLocation, "static-files-location", "/static", "Path to the static files")
	flag.StringVar(&o.templateFilesLocation, "template-files-location", "/template", "Path to the template files")
	flag.Parse()
	return o
}

func main() {
	o := gatherOptions()
	if err := o.Validate(); err != nil {
		logrus.Fatalf("Invalid options: %v", err)
	}

	logrus.SetFormatter(
		logrusutil.NewDefaultFieldsFormatter(nil, logrus.Fields{"component": "deck"}),
	)

	mux := http.NewServeMux()

	staticHandlerFromDir := func(dir string) http.Handler {
		return gziphandler.GzipHandler(handleCached(http.FileServer(http.Dir(dir))))
	}

	// setup config agent, pod log clients etc.
	configAgent := &config.Agent{}
	if err := configAgent.Start(o.configPath, o.jobConfigPath); err != nil {
		logrus.WithError(err).Fatal("Error starting config agent.")
	}

	// setup common handlers for local and deployed runs
	mux.Handle("/static/", http.StripPrefix("/static", staticHandlerFromDir(o.staticFilesLocation)))
	mux.Handle("/config", gziphandler.GzipHandler(handleConfig(configAgent)))
	mux.Handle("/favicon.ico", gziphandler.GzipHandler(handleFavicon(o.staticFilesLocation, configAgent)))

	// Set up handlers for template pages.
	mux.Handle("/pr", gziphandler.GzipHandler(handleSimpleTemplate(o.templateFilesLocation, configAgent, "pr.html", nil)))
	mux.Handle("/command-help", gziphandler.GzipHandler(handleSimpleTemplate(o.templateFilesLocation, configAgent, "command-help.html", nil)))
	mux.Handle("/plugin-help", http.RedirectHandler("/command-help", http.StatusMovedPermanently))
	mux.Handle("/tide", gziphandler.GzipHandler(handleSimpleTemplate(o.templateFilesLocation, configAgent, "tide.html", nil)))
	mux.Handle("/plugins", gziphandler.GzipHandler(handleSimpleTemplate(o.templateFilesLocation, configAgent, "plugins.html", nil)))

	indexHandler := handleSimpleTemplate(o.templateFilesLocation, configAgent, "index.html", struct{ SpyglassEnabled bool }{o.spyglass})

	runLocal := o.pregeneratedData != ""

	var fallbackHandler func(http.ResponseWriter, *http.Request)
	if runLocal {
		localDataHandler := staticHandlerFromDir(o.pregeneratedData)
		fallbackHandler = localDataHandler.ServeHTTP
	} else {
		fallbackHandler = http.NotFound
	}

	mux.HandleFunc("/", func(w http.ResponseWriter, r *http.Request) {
		if r.URL.Path != "/" {
			fallbackHandler(w, r)
			return
		}
		indexHandler(w, r)
	})

	if runLocal {
		mux = localOnlyMain(configAgent, o, mux)
	} else {
		mux = prodOnlyMain(configAgent, o, mux)
	}

	// setup done, actually start the server
	logrus.WithError(http.ListenAndServe(":8080", mux)).Fatal("ListenAndServe returned.")
}

// localOnlyMain contains logic used only when running locally, and is mutually exclusive with
// prodOnlyMain.
func localOnlyMain(configAgent *config.Agent, o options, mux *http.ServeMux) *http.ServeMux {
	mux.Handle("/github-login", gziphandler.GzipHandler(handleSimpleTemplate(o.templateFilesLocation, configAgent, "github-login.html", nil)))

	if o.spyglass {
		initSpyglass(configAgent, o, mux, nil)
	}

	return mux
}

// prodOnlyMain contains logic only used when running deployed, not locally
func prodOnlyMain(configAgent *config.Agent, o options, mux *http.ServeMux) *http.ServeMux {
	kc, err := kube.NewClientInCluster(configAgent.Config().ProwJobNamespace)
	if err != nil {
		logrus.WithError(err).Fatal("Error getting client.")
	}
	kc.SetHiddenReposProvider(func() []string { return configAgent.Config().Deck.HiddenRepos }, o.hiddenOnly)

	var pkcs map[string]*kube.Client
	if o.buildCluster == "" {
		pkcs = map[string]*kube.Client{kube.DefaultClusterAlias: kc.Namespace(configAgent.Config().PodNamespace)}
	} else {
		pkcs, err = kube.ClientMapFromFile(o.buildCluster, configAgent.Config().PodNamespace)
		if err != nil {
			logrus.WithError(err).Fatal("Error getting kube client to build cluster.")
		}
	}
	plClients := map[string]jobs.PodLogClient{}
	for alias, client := range pkcs {
		plClients[alias] = client
	}

	ja := jobs.NewJobAgent(kc, plClients, configAgent)
	ja.Start()

	// setup prod only handlers
	mux.Handle("/data.js", gziphandler.GzipHandler(handleData(ja)))
	mux.Handle("/prowjobs.js", gziphandler.GzipHandler(handleProwJobs(ja)))
	mux.Handle("/badge.svg", gziphandler.GzipHandler(handleBadge(ja)))
	mux.Handle("/log", gziphandler.GzipHandler(handleLog(ja)))
	mux.Handle("/rerun", gziphandler.GzipHandler(handleRerun(kc)))

	if o.spyglass {
		initSpyglass(configAgent, o, mux, ja)
	}

	if o.hookURL != "" {
		mux.Handle("/plugin-help.js",
			gziphandler.GzipHandler(handlePluginHelp(newHelpAgent(o.hookURL))))
	}

	if o.tideURL != "" {
		ta := &tideAgent{
			log:  logrus.WithField("agent", "tide"),
			path: o.tideURL,
			updatePeriod: func() time.Duration {
				return configAgent.Config().Deck.TideUpdatePeriod
			},
			hiddenRepos: configAgent.Config().Deck.HiddenRepos,
			hiddenOnly:  o.hiddenOnly,
		}
		ta.start()
		mux.Handle("/tide.js", gziphandler.GzipHandler(handleTide(configAgent, ta)))
	}

	// Enable Git OAuth feature if oauthURL is provided.
	if o.oauthURL != "" {
		githubOAuthConfigRaw, err := loadToken(o.githubOAuthConfigFile)
		if err != nil {
			logrus.WithError(err).Fatal("Could not read github oauth config file.")
		}

		cookieSecretRaw, err := loadToken(o.cookieSecretFile)
		if err != nil {
			logrus.WithError(err).Fatal("Could not read cookie secret file.")
		}

		var githubOAuthConfig config.GithubOAuthConfig
		if err := yaml.Unmarshal(githubOAuthConfigRaw, &githubOAuthConfig); err != nil {
			logrus.WithError(err).Fatal("Error unmarshalling github oauth config")
		}
		if !isValidatedGitOAuthConfig(&githubOAuthConfig) {
			logrus.Fatal("Error invalid github oauth config")
		}

		decodedSecret, err := base64.StdEncoding.DecodeString(string(cookieSecretRaw))
		if err != nil {
			logrus.WithError(err).Fatal("Error decoding cookie secret")
		}
		if len(decodedSecret) == 0 {
			logrus.Fatal("Cookie secret should not be empty")
		}
		cookie := sessions.NewCookieStore(decodedSecret)
		githubOAuthConfig.InitGithubOAuthConfig(cookie)

		goa := githuboauth.NewGithubOAuthAgent(&githubOAuthConfig, logrus.WithField("client", "githuboauth"))
		oauthClient := &oauth2.Config{
			ClientID:     githubOAuthConfig.ClientID,
			ClientSecret: githubOAuthConfig.ClientSecret,
			RedirectURL:  githubOAuthConfig.RedirectURL,
			Scopes:       githubOAuthConfig.Scopes,
			Endpoint:     github.Endpoint,
		}

		repoSet := make(map[string]bool)
		for r := range configAgent.Config().Presubmits {
			repoSet[r] = true
		}
		for _, q := range configAgent.Config().Tide.Queries {
			for _, v := range q.Repos {
				repoSet[v] = true
			}
		}
		var repos []string
		for k, v := range repoSet {
			if v {
				repos = append(repos, k)
			}
		}

		prStatusAgent := prstatus.NewDashboardAgent(
			repos,
			&githubOAuthConfig,
			logrus.WithField("client", "pr-status"))

		mux.Handle("/pr-data.js", handleNotCached(
			prStatusAgent.HandlePrStatus(prStatusAgent)))
		// Handles login request.
		mux.Handle("/github-login", goa.HandleLogin(oauthClient))
		// Handles redirect from Github OAuth server.
		mux.Handle("/github-login/redirect", goa.HandleRedirect(oauthClient, githuboauth.NewGithubClientGetter()))
	}

	// optionally inject http->https redirect handler when behind loadbalancer
	if o.redirectHTTPTo != "" {
		redirectMux := http.NewServeMux()
		redirectMux.Handle("/", func(oldMux *http.ServeMux, host string) http.HandlerFunc {
			return func(w http.ResponseWriter, r *http.Request) {
				if r.Header.Get("x-forwarded-proto") == "http" {
					redirectURL, err := url.Parse(r.URL.String())
					if err != nil {
						logrus.Errorf("Failed to parse URL: %s.", r.URL.String())
						http.Error(w, "Failed to perform https redirect.", http.StatusInternalServerError)
						return
					}
					redirectURL.Scheme = "https"
					redirectURL.Host = host
					http.Redirect(w, r, redirectURL.String(), http.StatusMovedPermanently)
				} else {
					oldMux.ServeHTTP(w, r)
				}
			}
		}(mux, o.redirectHTTPTo))
		mux = redirectMux
	}
	return mux
}

func initSpyglass(configAgent *config.Agent, o options, mux *http.ServeMux, ja *jobs.JobAgent) {
	//TODO: Need to support authenticated buckets, #8910
	c, err := storage.NewClient(context.Background(), option.WithoutAuthentication())
	if err != nil {
		logrus.WithError(err).Fatal("Error getting GCS client")
	}
	sg := spyglass.New(ja, c)

	mux.Handle("/view/render", gziphandler.GzipHandler(handleArtifactView(sg, configAgent)))
<<<<<<< HEAD
	mux.Handle("/view/gcs/", gziphandler.GzipHandler(handleRequestGCSJobViews(sg, configAgent, o.templateFilesLocation)))
	if ja != nil {
		mux.Handle("/view/prowjob/", gziphandler.GzipHandler(handleRequestProwJobViews(sg, configAgent, o.templateFilesLocation)))
		mux.Handle("/view/", gziphandler.GzipHandler(handleRequestJobViews(sg, configAgent, o.templateFilesLocation)))
	}

	mux.Handle("/job-history/", gziphandler.GzipHandler(handleJobHistory(o.templateFilesLocation, configAgent, c)))
=======
	mux.Handle("/view/", gziphandler.GzipHandler(handleRequestJobViews(sg, configAgent, o.templateFilesLocation)))
>>>>>>> 27957efc
}

func loadToken(file string) ([]byte, error) {
	raw, err := ioutil.ReadFile(file)
	if err != nil {
		return []byte{}, err
	}
	return bytes.TrimSpace(raw), nil
}

// copy a http.Request
// see: https://go-review.googlesource.com/c/go/+/36483/3/src/net/http/server.go
func dupeRequest(original *http.Request) *http.Request {
	r2 := new(http.Request)
	*r2 = *original
	r2.URL = new(url.URL)
	*r2.URL = *original.URL
	return r2
}

func handleCached(next http.Handler) http.Handler {
	return http.HandlerFunc(func(w http.ResponseWriter, r *http.Request) {
		// This looks ridiculous but actually no-cache means "revalidate" and
		// "max-age=0" just means there is no time in which it can skip
		// revalidation. We also need to set must-revalidate because no-cache
		// doesn't imply must-revalidate when using the back button
		// https://www.w3.org/Protocols/rfc2616/rfc2616-sec14.html#sec14.9.1
		// TODO(bentheelder): consider setting a longer max-age
		// setting it this way means the content is always revalidated
		w.Header().Set("Cache-Control", "public, max-age=0, no-cache, must-revalidate")
		next.ServeHTTP(w, r)
	})
}

func setHeadersNoCaching(w http.ResponseWriter) {
	// Note that we need to set both no-cache and no-store because only some
	// broswers decided to (incorrectly) treat no-cache as "never store"
	// IE "no-store". for good measure to cover older browsers we also set
	// expires and pragma: https://stackoverflow.com/a/2068407
	w.Header().Set("Cache-Control", "no-cache, no-store, must-revalidate")
	w.Header().Set("Pragma", "no-cache")
	w.Header().Set("Expires", "0")
}

func handleNotCached(next http.Handler) http.HandlerFunc {
	return func(w http.ResponseWriter, r *http.Request) {
		setHeadersNoCaching(w)
		next.ServeHTTP(w, r)
	}
}

func handleProwJobs(ja *jobs.JobAgent) http.HandlerFunc {
	return func(w http.ResponseWriter, r *http.Request) {
		setHeadersNoCaching(w)
		jobs := ja.ProwJobs()
		if v := r.URL.Query().Get("omit"); v == "pod_spec" {
			for i := range jobs {
				jobs[i].Spec.PodSpec = nil
			}
		}
		jd, err := json.Marshal(struct {
			Items []kube.ProwJob `json:"items"`
		}{jobs})
		if err != nil {
			logrus.WithError(err).Error("Error marshaling jobs.")
			jd = []byte("{}")
		}
		// If we have a "var" query, then write out "var value = {...};".
		// Otherwise, just write out the JSON.
		if v := r.URL.Query().Get("var"); v != "" {
			fmt.Fprintf(w, "var %s = %s;", v, string(jd))
		} else {
			fmt.Fprint(w, string(jd))
		}
	}
}

func handleData(ja *jobs.JobAgent) http.HandlerFunc {
	return func(w http.ResponseWriter, r *http.Request) {
		setHeadersNoCaching(w)
		jobs := ja.Jobs()
		jd, err := json.Marshal(jobs)
		if err != nil {
			logrus.WithError(err).Error("Error marshaling jobs.")
			jd = []byte("[]")
		}
		// If we have a "var" query, then write out "var value = {...};".
		// Otherwise, just write out the JSON.
		if v := r.URL.Query().Get("var"); v != "" {
			fmt.Fprintf(w, "var %s = %s;", v, string(jd))
		} else {
			fmt.Fprint(w, string(jd))
		}
	}
}

func handleBadge(ja *jobs.JobAgent) http.HandlerFunc {
	return func(w http.ResponseWriter, r *http.Request) {
		setHeadersNoCaching(w)
		wantJobs := r.URL.Query().Get("jobs")
		if wantJobs == "" {
			http.Error(w, "missing jobs query parameter", http.StatusBadRequest)
			return
		}
		w.Header().Set("Content-Type", "image/svg+xml")

		allJobs := ja.ProwJobs()
		_, _, svg := renderBadge(pickLatestJobs(allJobs, wantJobs))
		w.Write(svg)
	}
}

<<<<<<< HEAD
func handleJobHistory(templateRoot string, ca *config.Agent, gcsClient *storage.Client) http.HandlerFunc {
	return func(w http.ResponseWriter, r *http.Request) {
		setHeadersNoCaching(w)
		tmpl, err := getJobHistory(r.URL, ca.Config(), gcsClient)
		if err != nil {
			msg := fmt.Sprintf("failed to get job history: %v", err)
			logrus.WithField("url", r.URL).Error(msg)
			http.Error(w, msg, http.StatusInternalServerError)
			return
		}
		handleSimpleTemplate(templateRoot, ca, "job-history.html", tmpl)(w, r)
	}
}

// handleRequestProwJobViews pre-renders a Spyglass page for a Prowjob source
// A valid Prow job view url takes the form:
//
// /view/prowjob/<jobname>/<buildID>
//
// Example:
// - /view/prowjob/echo-test/1021530234601607168
func handleRequestProwJobViews(sg *spyglass.Spyglass, ca *config.Agent, templateRoot string) http.HandlerFunc {
	return func(w http.ResponseWriter, r *http.Request) {
		start := time.Now()
		setHeadersNoCaching(w)
		src := strings.TrimPrefix(r.URL.Path, "/view/")

		page, err := renderSpyglass(sg, ca, src, templateRoot)
		if err != nil {
			logrus.WithError(err).Error("error rendering spyglass page")
			http.Error(w, "error getting views for job", http.StatusInternalServerError)
			return
		}

		fmt.Fprint(w, page)
		elapsed := time.Since(start)
		logrus.WithFields(logrus.Fields{
			"duration": elapsed.String(),
			"endpoint": r.URL.Path,
		}).Info("Loading view for Prowjob completed.")
	}
}

// handleRequestGCSJobViews pre-renders a Spyglass page for a GCS source
// A valid job GCS Job view url takes the form:
//
// /view/gcs/<bucketname>/<jobprefix>
//
// Example:
// - /view/gcs/kubernetes-jenkins/logs/ci-kubernetes-e2e-gce-large-performance/121
func handleRequestGCSJobViews(sg *spyglass.Spyglass, ca *config.Agent, templateRoot string) http.HandlerFunc {
	return func(w http.ResponseWriter, r *http.Request) {
		start := time.Now()
		setHeadersNoCaching(w)
		srcData := strings.TrimPrefix(r.URL.Path, "/view/gcs/")
		src := fmt.Sprintf("gs://%s", srcData)

		page, err := renderSpyglass(sg, ca, src, templateRoot)
		if err != nil {
			logrus.WithError(err).Error("error rendering spyglass page")
			http.Error(w, "error getting views for job", http.StatusInternalServerError)
			return
		}

		fmt.Fprint(w, page)
		elapsed := time.Since(start)
		logrus.WithFields(logrus.Fields{
			"duration": elapsed.String(),
			"endpoint": r.URL.Path,
		}).Info("Loading view from GCS completed.")
	}
}

// handleRequestJobViews handles requests to get all available artifact views for a given job via
// a general src parameter, which can contain any string used to obtain job artifacts
// A valid general job view url takes the form:
=======
// handleRequestJobViews handles requests to get all available artifact views for a given job.
// The url must specify a storage key type, such as "prowjob" or "gcs":
>>>>>>> 27957efc
//
// /view/<key-type>/<key>
//
// Examples:
// - /view/gcs/kubernetes-jenkins/pr-logs/pull/test-infra/9557/pull-test-infra-verify-gofmt/15688/
// - /view/prowjob/echo-test/1046875594609922048
func handleRequestJobViews(sg *spyglass.Spyglass, ca *config.Agent, templateRoot string) http.HandlerFunc {
	return func(w http.ResponseWriter, r *http.Request) {
		start := time.Now()
		setHeadersNoCaching(w)
		src := strings.TrimPrefix(r.URL.Path, "/view/")

		page, err := renderSpyglass(sg, ca, src, templateRoot)
		if err != nil {
			logrus.WithError(err).Error("error rendering spyglass page")
			http.Error(w, "error getting views for job", http.StatusInternalServerError)
			return
		}

		fmt.Fprint(w, page)
		elapsed := time.Since(start)
		logrus.WithFields(logrus.Fields{
			"duration": elapsed.String(),
			"endpoint": r.URL.Path,
			"source":   src,
		}).Info("Loading view completed.")
	}
}

// renderSpyglass returns a pre-rendered Spyglass page from the given source string
func renderSpyglass(sg *spyglass.Spyglass, ca *config.Agent, src string, templateRoot string) (string, error) {
	renderStart := time.Now()
	artifactNames, err := sg.ListArtifacts(src)
	if err != nil {
		return "", fmt.Errorf("error listing artifacts: %v", err)
	}

	viewerCache := map[string][]string{}
	viewersRegistry := ca.Config().Deck.Spyglass.Viewers
	regexCache := ca.Config().Deck.Spyglass.RegexCache

	for re, viewerNames := range viewersRegistry {
		matches := []string{}
		for _, a := range artifactNames {
			if regexCache[re].MatchString(a) {
				matches = append(matches, a)
			}
		}
		if len(matches) > 0 {
			for _, vName := range viewerNames {
				viewerCache[vName] = matches
			}
		}
	}

	lenses := sg.Views(viewerCache)

	jobHistLink := ""
	jobPath, err := sg.JobPath(src)
	if err == nil {
		jobHistLink = path.Join("/job-history", jobPath)
	}
	logrus.Infof("job history link: %s", jobHistLink)

	var viewBuf bytes.Buffer
	type ViewsTemplate struct {
		Views       []spyglass.Lens
		Source      string
		ViewerCache map[string][]string
		JobHistLink string
	}
	vTmpl := ViewsTemplate{
		Views:       lenses,
		Source:      src,
		ViewerCache: viewerCache,
		JobHistLink: jobHistLink,
	}
	t := template.New("spyglass.html")
	if _, err := prepareBaseTemplate(templateRoot, ca, t); err != nil {
		return "", fmt.Errorf("error preparing base template: %v", err)
	}
	t, err = t.ParseFiles(path.Join(templateRoot, "spyglass.html"))
	if err != nil {
		return "", fmt.Errorf("error parsing template: %v", err)
	}

	if err = t.Execute(&viewBuf, vTmpl); err != nil {
		return "", fmt.Errorf("error rendering template: %v", err)
	}
	renderElapsed := time.Since(renderStart)
	logrus.WithFields(logrus.Fields{
		"duration": renderElapsed.String(),
		"source":   src,
	}).Info("Rendered spyglass views.")
	return viewBuf.String(), nil
}

// handleArtifactView handles requests to load a single view for a job. This is what viewers
// will use to call back to themselves.
// Query params:
// - name: required, specifies the name of the viewer to load
// - src: required, specifies the job source from which to fetch artifacts
func handleArtifactView(sg *spyglass.Spyglass, ca *config.Agent) http.HandlerFunc {
	return func(w http.ResponseWriter, r *http.Request) {
		start := time.Now()
		setHeadersNoCaching(w)
		w.Header().Set("Content-Type", "application/json")
		name := r.URL.Query().Get("name")
		src := r.URL.Query().Get("src")
		if name == "" {
			http.Error(w, "missing name query parameter", http.StatusBadRequest)
			return
		}
		if src == "" {
			http.Error(w, "missing src query parameter", http.StatusBadRequest)
			return
		}

		body, err := ioutil.ReadAll(r.Body)
		if err != nil {
			http.Error(w, "failed to read body", http.StatusBadRequest)
			return
		}

		viewReq := &spyglass.ViewRequest{}
		err = json.Unmarshal(body, viewReq)
		if err != nil {
			http.Error(w, "failed to unmarshal request body", http.StatusBadRequest)
			return
		}

		lens, err := sg.Refresh(src, "", ca.Config().Deck.Spyglass.SizeLimit, viewReq)
		if err != nil {
			logrus.WithError(err).Error("failed to refresh view")
			http.Error(w, "failed to refresh view", http.StatusInternalServerError)
			return
		}

		pd, err := json.Marshal(lens)
		if err != nil {
			logrus.WithError(err).Error("Error marshaling payload.")
			http.Error(w, "failed to refresh view", http.StatusInternalServerError)
			return
		}

		fmt.Fprint(w, string(pd))
		elapsed := time.Since(start)
		logrus.WithFields(logrus.Fields{
			"duration": elapsed,
			"viewer":   name,
		}).Infof("Refreshed view.") //TODO (paulangton): move these load times next to the title of the viewer expose in Prometheus metrics
	}
}

func handleTide(ca *config.Agent, ta *tideAgent) http.HandlerFunc {
	return func(w http.ResponseWriter, r *http.Request) {
		setHeadersNoCaching(w)
		queryConfigs := ca.Config().Tide.Queries

		ta.Lock()
		defer ta.Unlock()
		pools := ta.pools
		queryConfigs, pools = ta.filterHidden(queryConfigs, pools)
		queries := make([]string, 0, len(queryConfigs))
		for _, qc := range queryConfigs {
			queries = append(queries, qc.Query())
		}

		payload := tideData{
			Queries:     queries,
			TideQueries: queryConfigs,
			Pools:       pools,
		}
		pd, err := json.Marshal(payload)
		if err != nil {
			logrus.WithError(err).Error("Error marshaling payload.")
			pd = []byte("{}")
		}
		// If we have a "var" query, then write out "var value = {...};".
		// Otherwise, just write out the JSON.
		if v := r.URL.Query().Get("var"); v != "" {
			fmt.Fprintf(w, "var %s = %s;", v, string(pd))
		} else {
			fmt.Fprint(w, string(pd))
		}

	}
}

func handlePluginHelp(ha *helpAgent) http.HandlerFunc {
	return func(w http.ResponseWriter, r *http.Request) {
		setHeadersNoCaching(w)
		help, err := ha.getHelp()
		if err != nil {
			logrus.WithError(err).Error("Getting plugin help from hook.")
			help = &pluginhelp.Help{}
		}
		b, err := json.Marshal(*help)
		if err != nil {
			logrus.WithError(err).Error("Marshaling plugin help.")
			b = []byte("[]")
		}
		// If we have a "var" query, then write out "var value = [...];".
		// Otherwise, just write out the JSON.
		if v := r.URL.Query().Get("var"); v != "" {
			fmt.Fprintf(w, "var %s = %s;", v, string(b))
		} else {
			fmt.Fprint(w, string(b))
		}
	}
}

type logClient interface {
	GetJobLog(job, id string) ([]byte, error)
}

// TODO(spxtr): Cache, rate limit.
func handleLog(lc logClient) http.HandlerFunc {
	return func(w http.ResponseWriter, r *http.Request) {
		setHeadersNoCaching(w)
		w.Header().Set("Access-Control-Allow-Origin", "*")
		job := r.URL.Query().Get("job")
		id := r.URL.Query().Get("id")
		logger := logrus.WithFields(logrus.Fields{"job": job, "id": id})
		if err := validateLogRequest(r); err != nil {
			http.Error(w, err.Error(), http.StatusBadRequest)
			return
		}
		log, err := lc.GetJobLog(job, id)
		if err != nil {
			http.Error(w, fmt.Sprintf("Log not found: %v", err), http.StatusNotFound)
			logger.WithError(err).Warning("Log not found.")
			return
		}
		if _, err = w.Write(log); err != nil {
			logger.WithError(err).Warning("Error writing log.")
		}
	}
}

func validateLogRequest(r *http.Request) error {
	job := r.URL.Query().Get("job")
	id := r.URL.Query().Get("id")

	if job == "" {
		return errors.New("request did not provide the 'job' query parameter")
	}
	if id == "" {
		return errors.New("request did not provide the 'id' query parameter")
	}
	return nil
}

type pjClient interface {
	GetProwJob(string) (kube.ProwJob, error)
}

func handleRerun(kc pjClient) http.HandlerFunc {
	return func(w http.ResponseWriter, r *http.Request) {
		name := r.URL.Query().Get("prowjob")
		if name == "" {
			http.Error(w, "request did not provide the 'name' query parameter", http.StatusBadRequest)
			return
		}
		pj, err := kc.GetProwJob(name)
		if err != nil {
			http.Error(w, fmt.Sprintf("ProwJob not found: %v", err), http.StatusNotFound)
			logrus.WithError(err).Warning("ProwJob not found.")
			return
		}
		pjutil := pjutil.NewProwJob(pj.Spec, pj.ObjectMeta.Labels)
		b, err := yaml.Marshal(&pjutil)
		if err != nil {
			http.Error(w, fmt.Sprintf("Error marshaling: %v", err), http.StatusInternalServerError)
			logrus.WithError(err).Error("Error marshaling jobs.")
			return
		}
		if _, err := w.Write(b); err != nil {
			logrus.WithError(err).Error("Error writing log.")
		}
	}
}

func handleConfig(ca jobs.ConfigAgent) http.HandlerFunc {
	return func(w http.ResponseWriter, r *http.Request) {
		// TODO(bentheelder): add the ability to query for portions of the config?
		setHeadersNoCaching(w)
		config := ca.Config()
		b, err := yaml.Marshal(config)
		if err != nil {
			logrus.WithError(err).Error("Error marshaling config.")
			http.Error(w, "Failed to marhshal config.", http.StatusInternalServerError)
			return
		}
		buff := bytes.NewBuffer(b)
		_, err = buff.WriteTo(w)
		if err != nil {
			logrus.WithError(err).Error("Error writing config.")
			http.Error(w, "Failed to write config.", http.StatusInternalServerError)
		}
	}
}

func handleFavicon(staticFilesLocation string, ca jobs.ConfigAgent) http.HandlerFunc {
	return func(w http.ResponseWriter, r *http.Request) {
		config := ca.Config()
		if config.Deck.Branding != nil && config.Deck.Branding.Favicon != "" {
			http.ServeFile(w, r, staticFilesLocation+"/"+config.Deck.Branding.Favicon)
		} else {
			http.ServeFile(w, r, staticFilesLocation+"/favicon.ico")
		}
	}
}

func isValidatedGitOAuthConfig(githubOAuthConfig *config.GithubOAuthConfig) bool {
	return githubOAuthConfig.ClientID != "" && githubOAuthConfig.ClientSecret != "" &&
		githubOAuthConfig.RedirectURL != "" &&
		githubOAuthConfig.FinalRedirectURL != ""
}<|MERGE_RESOLUTION|>--- conflicted
+++ resolved
@@ -345,17 +345,8 @@
 	sg := spyglass.New(ja, c)
 
 	mux.Handle("/view/render", gziphandler.GzipHandler(handleArtifactView(sg, configAgent)))
-<<<<<<< HEAD
-	mux.Handle("/view/gcs/", gziphandler.GzipHandler(handleRequestGCSJobViews(sg, configAgent, o.templateFilesLocation)))
-	if ja != nil {
-		mux.Handle("/view/prowjob/", gziphandler.GzipHandler(handleRequestProwJobViews(sg, configAgent, o.templateFilesLocation)))
-		mux.Handle("/view/", gziphandler.GzipHandler(handleRequestJobViews(sg, configAgent, o.templateFilesLocation)))
-	}
-
+	mux.Handle("/view/", gziphandler.GzipHandler(handleRequestJobViews(sg, configAgent, o.templateFilesLocation)))
 	mux.Handle("/job-history/", gziphandler.GzipHandler(handleJobHistory(o.templateFilesLocation, configAgent, c)))
-=======
-	mux.Handle("/view/", gziphandler.GzipHandler(handleRequestJobViews(sg, configAgent, o.templateFilesLocation)))
->>>>>>> 27957efc
 }
 
 func loadToken(file string) ([]byte, error) {
@@ -468,7 +459,6 @@
 	}
 }
 
-<<<<<<< HEAD
 func handleJobHistory(templateRoot string, ca *config.Agent, gcsClient *storage.Client) http.HandlerFunc {
 	return func(w http.ResponseWriter, r *http.Request) {
 		setHeadersNoCaching(w)
@@ -483,72 +473,8 @@
 	}
 }
 
-// handleRequestProwJobViews pre-renders a Spyglass page for a Prowjob source
-// A valid Prow job view url takes the form:
-//
-// /view/prowjob/<jobname>/<buildID>
-//
-// Example:
-// - /view/prowjob/echo-test/1021530234601607168
-func handleRequestProwJobViews(sg *spyglass.Spyglass, ca *config.Agent, templateRoot string) http.HandlerFunc {
-	return func(w http.ResponseWriter, r *http.Request) {
-		start := time.Now()
-		setHeadersNoCaching(w)
-		src := strings.TrimPrefix(r.URL.Path, "/view/")
-
-		page, err := renderSpyglass(sg, ca, src, templateRoot)
-		if err != nil {
-			logrus.WithError(err).Error("error rendering spyglass page")
-			http.Error(w, "error getting views for job", http.StatusInternalServerError)
-			return
-		}
-
-		fmt.Fprint(w, page)
-		elapsed := time.Since(start)
-		logrus.WithFields(logrus.Fields{
-			"duration": elapsed.String(),
-			"endpoint": r.URL.Path,
-		}).Info("Loading view for Prowjob completed.")
-	}
-}
-
-// handleRequestGCSJobViews pre-renders a Spyglass page for a GCS source
-// A valid job GCS Job view url takes the form:
-//
-// /view/gcs/<bucketname>/<jobprefix>
-//
-// Example:
-// - /view/gcs/kubernetes-jenkins/logs/ci-kubernetes-e2e-gce-large-performance/121
-func handleRequestGCSJobViews(sg *spyglass.Spyglass, ca *config.Agent, templateRoot string) http.HandlerFunc {
-	return func(w http.ResponseWriter, r *http.Request) {
-		start := time.Now()
-		setHeadersNoCaching(w)
-		srcData := strings.TrimPrefix(r.URL.Path, "/view/gcs/")
-		src := fmt.Sprintf("gs://%s", srcData)
-
-		page, err := renderSpyglass(sg, ca, src, templateRoot)
-		if err != nil {
-			logrus.WithError(err).Error("error rendering spyglass page")
-			http.Error(w, "error getting views for job", http.StatusInternalServerError)
-			return
-		}
-
-		fmt.Fprint(w, page)
-		elapsed := time.Since(start)
-		logrus.WithFields(logrus.Fields{
-			"duration": elapsed.String(),
-			"endpoint": r.URL.Path,
-		}).Info("Loading view from GCS completed.")
-	}
-}
-
-// handleRequestJobViews handles requests to get all available artifact views for a given job via
-// a general src parameter, which can contain any string used to obtain job artifacts
-// A valid general job view url takes the form:
-=======
 // handleRequestJobViews handles requests to get all available artifact views for a given job.
 // The url must specify a storage key type, such as "prowjob" or "gcs":
->>>>>>> 27957efc
 //
 // /view/<key-type>/<key>
 //
